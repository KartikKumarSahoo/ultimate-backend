<h1 align="center">  
ULTIMATE BACKEND  
</h1>  
    
<p align="center">  
  <bold>(WIP)</bold>: This is an enterprise scale advanced microservice pattern with GraphQL API and GRPC Microservices, based on Domain (DDD) using the command query responsibility segregation (CQRS) design pattern.  
</p>  
    <p align="center">  
</p>  
  
<p align="center">
<img src="https://opencollective.com/ultimate-backend/tiers/sponsor/badge.svg?label=sponsor&color=brightgreen" />
<a href="https://img.shields.io/github/license/juicycleff/ultimate-backend?style=flat-square" target="_blank"><img src="https://img.shields.io/github/license/juicycleff/ultimate-backend?style=flat-square" alt="License"/></a>  
<a href="https://img.shields.io/snyk/vulnerabilities/github/juicycleff/ultimate-backend?style=flat-square" target="_blank"><img src="https://img.shields.io/snyk/vulnerabilities/github/juicycleff/ultimate-backend?style=flat-square" alt="Snyk"/></a>  
<a href="https://img.shields.io/github/languages/code-size/juicycleff/ultimate-backend?style=flat-square" target="_blank"><img src="https://img.shields.io/github/languages/code-size/juicycleff/ultimate-backend?style=flat-square" alt="Code Size"/></a>  
<a href="https://img.shields.io/github/package-json/v/juicycleff/ultimate-backend?style=flat-square" target="_blank"><img src="https://img.shields.io/github/package-json/v/juicycleff/ultimate-backend?style=flat-square" alt="Version"/></a>  
<a href="https://img.shields.io/github/languages/top/juicycleff/ultimate-backend?style=flat-square" target="_blank"><img src="https://img.shields.io/github/languages/top/juicycleff/ultimate-backend?style=flat-square" alt="Top Language"/></a>  
<a href="https://img.shields.io/codacy/grade/dc460840375d4ac995f5647a5ed10179?style=flat-square" target="_blank"><img src="https://img.shields.io/codacy/grade/dc460840375d4ac995f5647a5ed10179?style=flat-square" alt="Top Language"/></a>  
</p>  
  
## Description  
  
This should be the go to backend base for your next scalable project. This is a proof of concept project designed to be extremely slim and scalable, with distributed data request and process handling, built from the ground up for production use. It comes with Multi-Tenancy SaaS support, following different multi-tenancy database strategy as well as different resolver patterns  
to identify your tenants. The goal is to give your next big project that extra leap to awesomeness. To get started read the instructions below.
  
> **Note:** Seeing alot of clone of the project which is good, but please if you can 🌟 the project as it also motivates me in improving the project. Also the docker azure CI setups is broken and will be fixed soon.
> 
  
> **Note:** Also ultimate backend is coming to `rust` as a complete microservice framework, if you want to be part of it and you program in `rust`, please write to me. Here is the repo [ultimate](https://github.com/juicycleff/ultimate)
> 
## Features  
  
Software features  
  
* ✅ CQRS  
* ✅ Software as a Service  
* ✅ Authentication by stateful session (Password) GraphQL  
* ✅ OAuth2 Authentication (Google, Github, Facebook) REST  
* ✅ User  
* ✅ Event Sourcing  
* ✅ GraphQL API  
* ✅ GRPC Microservice  
* ✅ Emailing Queue  
* ✅ Role Based Access Control  
* ✅ Multi Tenancy  
* ✅ Payment ([Stripe](https://stripe.com/))  
* ✅ SaaS Plans ([Stripe](https://stripe.com/))  
* ✅ Security
* ✅ Service Discovery (Default on Consul), supports ectd, Kubernetes  
* ✅ [React SSR Starter Kit](https://github.com/juicycleff/ultimate-backend-dashboard)
* ❌ (WiP) Documentation  
* ❌ (WiP) Webhooks  
* ❌ (WiP) Support for language translation  
* ❌ (WiP) GraphQL dataloaders
  
## Software stack
  
  |                |Required                          |Optional                         |
|----------------|-------------------------------|-----------------------------|
|`Store and cache`|[Event Store (Event Source Store)](https://eventstore.org), [Memcached (cache)](https://memcached.org/), [Redis (Queue)](https://redis.io/) and [MongoDB (Database)](https://www.mongodb.com/)            |[ArangoDB (Database)](https://www.arangodb.com/)            |
|`Stack and frameworks` |[NestJS (Server Framework)](https://nestjs.com), [NodeJS (System runtime)](https://nodejs.org), [Typescript](https://www.typescriptlang.org), [Express JS](https://expressjs.com), [Fastify](https://www.fastify.io), [GRPC](https://grpc.io/), [NestCloud](https://nestcloud.org/) and [Apollo GraphQL](https://www.apollographql.com)                |none            |
|`Deployment and containerization`          |[Docker](https://www.docker.com/) |[Kubernetes](https://kubernetes.io/), [Azure Pipeline](https://azure.microsoft.com/en-us/services/devops/pipelines/), GitLab CI ||
|`Service Registry`          |[Consul](https://consul.io/)|[Kubernetes](https://kubernetes.io/) and [etcd](https://etcd.io/)|
  

## Folder Structure  
Senior candidate in the folder structure is the `/app` folder. This folder contains all executable programs or in this case microservices

 - `/app/service-access` The access microservice handles access token management for each tenant in the system. It also validates current tenant credentials against a tenant specific resources. It is the gate keeper for your tenant api.
 - `/app/service-account` The account microservice handles user account commands and queries such as creating and validating new and current users in the system.
 - `/app/service-tenant` The tenant microservice handles creating new tenants as well as managing tenant specific commands and queries.
 - `/app/service-role` Similar to service-access, this service validates users based on roles against the entire system and tenants they belong to. This service handles only user authorization, where service-access is for tenant access keys for external api.
 - `/app/service-notification` The microservice performs notification tasks in the entire systems. Right now it supports emailing, but can be extended to support push notification as well as activity feeds.
 - `/app/service-billing` The billing microservice manages billing and payment commands. It is tightly integrated with Stripe, but can be easily replaced.
 - `/app/service-project` This microservice is merely an example of supporting multi-tenant database strategy. It holds no other significance.

The next important folder is the  `/lib` folder. This folder contains all internal libraries that is depended upon by the microservices, and they are,
 - `/lib/common` House shared/common modules in the project.
 - `/lib/core` This is the core module of ultimate backend and houses most of the codebase that wires everything together.
 - `/lib/repo-orm` This library will be extracted in the future as it matures. It is aimed at being a simple, less cluttered NoSQL multi-tenant object relational mapper (ORM), It supports caching, MongoDB and ArangoDB, with support for FaunaDB in the works.
 - `/lib/contracts` Shared contracts for both typescript typings and graphql code first types, are stored here.
 - `/lib/repository` It holds all repositories used in the microservices, and this repository and created from the repo-rom library.
 - `/lib/proto-schema` All GRPC protobuf files required by each service, is stored in here and shared amongst services that depends on them.
  
  Other folders such as `iac` which simply means Infrastructure as Code is teraform setup for creating a kubernetes cluster with just a simple command for running the microservices. `scripts` contains helper bash scripts for CI/CD.
  
## Installation  
  
```bash  
$ yarn install
```  
  
## Configuration  
  
Before starting the services, please create the appropriate consul (Default service registry Consul) kv store config for all the services. You can find the example config  
in the folders of each service called `config.example`. The consul config key of say the `account service` should be  
`ultimatebackend/config/io.ultimatebackend.srv.account` and just paste the config.yaml content in the consul store for that key in yaml and save.  
You will need to set your sendgrid api key, so the backend can send emails on signup etc. If using stripe for payments you'll also need to put your public and private keys there too.  
You can opt in for `etcd` or `kubernetes` as `service registry`.  
  
## Usage  

### With Docker locally
```bash
$ docker-compose --project-directory=. -f docker-compose.dev.yml up --build
```

> **Note:** I've seen some issues with consul docker image and so would recommend setting up consul manually before running this command
> 
  
### Without Docker locally 
  
Consul, Mongodb, redis, memcached, and eventstore all need to be started first as our microservices need to connect to them.  
  
Start consul locally  
```bash  
consul agent --dev  
```
For help installing consul on your local machine, visit [Consul Website](https://consul.io/)
  
Start mongodb locally  
```bash  
mongod  
```  
  
If you have docker installed  
```bash  
docker run -d -p 27017:27017 mongo  
docker run -d -p 1113:1113 -p 2113:2113 eventstore/eventstore  
docker run -d -p 6379:6379 redis  
```  
  
Otherwise, you can install and run redis and eventstore locally if you choose.  
  
### Running the microservices  
You should start the microservices in any other. Example  
  
```bash
  
# Generate protobuf typescript definitions and please fix the path for timestamps import (You should do this only when you update the protobuf files)  
# in `lib/proto-schem`  
$ sh ./gen-ts.sh  
  
# Now build the proto-scheme lib (You should do this only when you update the protobuf files)  
$ nest build proto-schema  
  
# Start the account service  
$ npx nest start service-account  
  
# Start the access service  
$ npx nest start service-access  
  
# Start the role service  
$ npx nest start service-role  
  
# Start the graphql api  
$ npx nest start api-admin  
  
```  
> **Note:** You don't need all services running plus you can start them in any order.
  
### Alternative method of running services  
  
If you find the nest cli using too much memory running each service, you can build them first and then run them:  
  
Build each service:  
```bash  
npx nest build service-account  
npx nest build service-notification  
npx nest build service-billing  
npx nest build service-project  
npx nest build service-tenant  
npx nest build service-access  
npx nest build service-role  
```  
  
Each service is built and written into dist/apps directory from where you can directly run each service with nodejs. Running each service with ```npx nest start``` uses three orders of magnitude more memory than this method so you will use a lot less memory!  
  
Run each service in a separate terminal:  
```bash  
node dist/apps/service-account/main.js  
node dist/apps/service-notification/main.js  
node dist/apps/service-billing/main.js  
node dist/apps/service-project/main.js  
node dist/apps/service-tenant/main.js  
node dist/apps/service-access/main.js  
```  
  
With the databases and the services running you can now start the gateways as mentioned above.  
  
```bash  
yarn start:dev api-admin  
```  
  
## Get started by registering a user on the admin gateway  
  
In the graphql playground running at http://localhost:4000//graph you can register a user:  
  
```graphql  
mutation register {  
  account {  
    register(input:{  
        firstname: "Alice"  
        lastname: "Bob"  
        email: "AliceBobsEmail@protonmail.com"  
        password: "supersecretpassword"  
    }) {  
      token  
    }  
  }  
}  
```  
  
All going well you should have received the following reply as well as an email with a verification code as well as a jwt token that contains both email and verification code for your frontend  
  
```  
{  
    "data": {  
        "account": {  
            "register": {  
                "token": "gtdjghdrtd65edjhc-chxgfxjtgzrkzxyzxtrs45wi6kydch"  
            }  
        }  
    }  
}  
```  
  
## Quick Tips  
  
#### Generating dynamic mongo filter GraphQL type.  
You can generate dynamic graphql filter by decorating the fields you want to be  
avaiable in your generated filter type with the `@Filterable()` decorator like below  
  
  
```typescript  
import { Filterable } from '@ultimatebackend/core';  
  
@ObjectType()  
export class Tenant extends Node {  
  
  @Filterable()  
  @Field({ nullable: true })  
  name: string;  
  
  @Filterable()  
  @Field({ nullable: true })  
  normalizedName: string;  
}  
```  
  
After adding decorator to the fields you can now add generate your graphql input type.
> **Note:** Enums and sub-types not supported at the moment.
  
```typescript  
import { FilterMongo } from '@ultimatebackend/contracts';  
  
@InputType()  
export class TenantFilterInput extends FilterMongo(Tenant, { simple: true }) {}  
```  
  
#### Multi-tenant Database for services.  
You can enable multi-tenant database support in your micro-service by adding this
```typescript
MongoModule.registerAsync({  
 useClass: MongoMultiTenantConfigService,  
})
```
code block to the service app module. For example;

```typescript  
import { Module } from '@nestjs/common';  
import { MongoModule } from '@juicycleff/repo-orm/database';  
import { MongoMultiTenantConfigService } from '@ultimatebackend/core/mutiltenancy';  
  
@Module({  
  imports: [
    // ...
    MongoModule.registerAsync({  
      useClass: MongoMultiTenantConfigService,  
    }),
    // ...
  ],  
})  
export class AppModule {}  
```  
A good example is the `service-project` microservice.

Next you must enable multi-tenancy in the  `main.ts` file of the `api-admin` service or any other api type microservice you create in your project.  
  
```typescript  
import { NestFactory } from '@nestjs/core';  
import { NestCloud } from '@nestcloud/core';  
import { AppModule } from './app.module';  
import { enableMultiTenancy, TenantDatabaseStrategy } from '@ultimatebackend/core/mutiltenancy';  
  
async function bootstrap() {  
  const app = NestCloud.create(await NestFactory.create(AppModule));  
  
  app.use(enableMultiTenancy({  
    enabled: true,  
    tenantResolver: {  
      resolverType: 'Header',  
      headerKeys: {  
        tenant: 'x-tenant-id',  
        apiKey: 'x-tenant-key',  
      },  
      requiresToken: true,  
    },  
    databaseStrategy: TenantDatabaseStrategy.DataIsolation,  
  }));  
  
  // ..... code continues  
}  
  
```  
  
#### Access token with scopes  
Access tokens scopes just a combination of action and resource identifier. For example, take this mutation;
```typescript
  @UseGuards(GqlAuthGuard)
  @Resource({ name: 'billing', identify: 'billing:card', roles: ['customer'], action: 'update' })
  @ResolveField(() => Card)
  async create(@Args('input') input: CreateCardInput, @Context() ctx: GqlContext): Promise<Card> {
    // @ts-ignore
    const result = await this.service.billing.createCard({...input}, setRpcContext(ctx)).toPromise();
    return result.card;
  }
```
Your access token scope will be `update_billing:card` and so your mutation to create an access token should look like this

```graphql
mutation {
  accessToken {
    create(input: {
      name: "my-superb-token",
      scopes: ["update_billing:card"]
    }) {
      token
      id
      name
      active
    }
  }
}
``` 
That's all you need to know when creating access token which should be used together with your tenant normalized name to access the API
without a logged in user.

#### More docs updates coming.  
  
## Test  
  
```bash  
# unit tests  
$ yarn run test  
  
# e2e tests  
$ yarn run test:e2e  
  
# test coverage  
$ yarn run test:cov  
```  

### Financial Contributors

<<<<<<< HEAD
Become a financial contributor. Your funds go to; people in need [[Contribute](https://opencollective.com/ultimate-backend/contribute)]
=======
Become a financial contributor and help us help others in need, your contribution will go to people dire conditions in these difficult times. [[Contribute](https://opencollective.com/ultimate-backend/contribute)]
>>>>>>> e6b79685

#### Backers

<a href="https://opencollective.com/ultimate-backend"><img src="https://opencollective.com/ultimate-backend/backer.svg?width=890"></a>

#### Sponsors

Support this project with your organization. Your logo will show up here with a link to your website. [[Contribute](https://opencollective.com/ultimate-backend/contribute)]

<a href="https://opencollective.com/ultimate-backend/sponsor/0/website"><img src="https://opencollective.com/ultimate-backend/sponsor/0/avatar.svg"></a>
<a href="https://opencollective.com/ultimate-backend/sponsor/1/website"><img src="https://opencollective.com/ultimate-backend/sponsor/1/avatar.svg"></a>
<a href="https://opencollective.com/ultimate-backend/sponsor/2/website"><img src="https://opencollective.com/ultimate-backend/sponsor/2/avatar.svg"></a>
<a href="https://opencollective.com/ultimate-backend/sponsor/3/website"><img src="https://opencollective.com/ultimate-backend/sponsor/3/avatar.svg"></a>
<a href="https://opencollective.com/ultimate-backend/sponsor/4/website"><img src="https://opencollective.com/ultimate-backend/sponsor/4/avatar.svg"></a>
<a href="https://opencollective.com/ultimate-backend/sponsor/5/website"><img src="https://opencollective.com/ultimate-backend/sponsor/5/avatar.svg"></a>
<a href="https://opencollective.com/ultimate-backend/sponsor/6/website"><img src="https://opencollective.com/ultimate-backend/sponsor/6/avatar.svg"></a>
<a href="https://opencollective.com/ultimate-backend/sponsor/7/website"><img src="https://opencollective.com/ultimate-backend/sponsor/7/avatar.svg"></a>
<a href="https://opencollective.com/ultimate-backend/sponsor/8/website"><img src="https://opencollective.com/ultimate-backend/sponsor/8/avatar.svg"></a>
<a href="https://opencollective.com/ultimate-backend/sponsor/9/website"><img src="https://opencollective.com/ultimate-backend/sponsor/9/avatar.svg"></a>

## My Other Projects  
  
  Here are some of my projects, show some love and start them if you find them helpful :)
  
 - [nestjs-event-store](https://github.com/juicycleff/nestjs-event-store)
 - [casbin-mongodb-adapter](https://github.com/juicycleff/casbin-mongodb-adapter)
 - [nestjs-casbin](https://github.com/juicycleff/nestjs-casbin)
 - [flutter-unity-view-widget](https://github.com/snowballdigital/flutter-unity-view-widget)
  
## Special Thanks  
  
  This project wouldn't be possible without these two awesome projects,
  [NestJS (Server Framework)](https://nestjs.com) and [NestCloud](https://nestcloud.org/), please make sure to Star them.
  
## License  
  
  This project is [MIT licensed](LICENSE).<|MERGE_RESOLUTION|>--- conflicted
+++ resolved
@@ -362,12 +362,7 @@
 ```  
 
 ### Financial Contributors
-
-<<<<<<< HEAD
 Become a financial contributor. Your funds go to; people in need [[Contribute](https://opencollective.com/ultimate-backend/contribute)]
-=======
-Become a financial contributor and help us help others in need, your contribution will go to people dire conditions in these difficult times. [[Contribute](https://opencollective.com/ultimate-backend/contribute)]
->>>>>>> e6b79685
 
 #### Backers
 
